from setuptools import setup, find_packages

setup(
    name="minions",
    version="0.1.0",
    packages=find_packages(),
    install_requires=[
        "ollama",  # for local LLM
        "streamlit==1.42.2",  # for the UI
        "openai",  # for OpenAI client
        "anthropic",  # for Anthropic client
        "together",  # for Together client
        "groq",  # for Groq client
        "requests",  # for API calls
        "tiktoken",  # for token counting
        "pymupdf",  # for PDF processing
        "st-theme",
        "mcp",
        "spacy",  # for PII extraction, worked on python 3.11 and not 3.13
        "rank_bm25",  # for smart retrieval
        "PyMuPDF",  # for PDF handling
        "firecrawl-py",  # for scraping urls
<<<<<<< HEAD
        "faiss-cpu", # for embedding search
        "sentence-transformers", # for pretrained embedding models
        "torch" # for running embedding models on CUDA
=======
        "google-genai",  # for Gemini client
>>>>>>> 7308f3c9
    ],
    extras_require={
        "mlx": ["mlx-lm"],
        "csm-mlx": ["csm-mlx @ git+https://github.com/senstella/csm-mlx.git"],
    },
    author="Sabri, Avanika, and Dan",
    description="A package for running minion protocols with local and remote LLMs",
    python_requires=">=3.8",
    entry_points={
        "console_scripts": [
            "minions=minions_cli:main",
        ],
    },
)<|MERGE_RESOLUTION|>--- conflicted
+++ resolved
@@ -20,17 +20,16 @@
         "rank_bm25",  # for smart retrieval
         "PyMuPDF",  # for PDF handling
         "firecrawl-py",  # for scraping urls
-<<<<<<< HEAD
-        "faiss-cpu", # for embedding search
-        "sentence-transformers", # for pretrained embedding models
-        "torch" # for running embedding models on CUDA
-=======
         "google-genai",  # for Gemini client
->>>>>>> 7308f3c9
     ],
     extras_require={
         "mlx": ["mlx-lm"],
         "csm-mlx": ["csm-mlx @ git+https://github.com/senstella/csm-mlx.git"],
+        "embeddings": [
+          "faiss-cpu", # for embedding search
+          "sentence-transformers", # for pretrained embedding models
+          "torch" # for running embedding models on CUDA
+        ]
     },
     author="Sabri, Avanika, and Dan",
     description="A package for running minion protocols with local and remote LLMs",
