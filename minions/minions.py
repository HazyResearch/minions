--- conflicted
+++ resolved
@@ -6,9 +6,7 @@
 from inspect import getsource
 
 from minions.utils.multimodal_retrievers import (
-    ChromaDBCollection, 
-    embed_and_add, 
-    embed_and_retrieve
+    retrieve_chunks_from_chroma,
 )
 
 from minions.usage import Usage
@@ -51,67 +49,6 @@
     return sections
 
 
-<<<<<<< HEAD
-=======
-def retrieve_top_k_chunks(
-    keywords: List[str], 
-    chunks: List[str], 
-    weights: Dict[str, float], 
-    k: int = 10, 
-    retrieval: str = "bm25"
-) -> List[str]:
-    """
-    Returns the k most relevant chunks based on weighted ranking (BM25+ or embedding based).
-
-    Example:
-        Task: "What was Mrs. Anderson's tumor marker levels in 2021"
-        queries = {"Mrs. Anderson": 5.0, "tumor marker": 3.0, "2021": 1.5, "Anderson": 1.0}
-        relevant_chunks = retrieve_top_k_chunks(queries.keys(), chunks, k=10, weights=queries)
-    """
-    if retrieval == "bm25":
-        weights = {keyword: weights.get(keyword, 1.0) for keyword in keywords}
-        bm25_retriever = BM25Plus(chunks)
-
-        final_scores = np.zeros(len(chunks))
-        for keyword, weight in weights.items():
-            scores = bm25_retriever.get_scores(keyword)
-            final_scores += weight * scores
-
-        top_k_indices = sorted(
-            range(len(final_scores)), key=lambda i: final_scores[i], reverse=True
-        )[:k]
-        top_k_indices = sorted(top_k_indices)
-        relevant_chunks = [chunks[i] for i in top_k_indices]
-        return relevant_chunks
-    elif retrieval == "embedding":        
-        collection = ChromaDBCollection(embedding_model="granite3.2-vision")
-        
-        # TODO: batch operation
-        for i, chunk in enumerate(chunks):
-            # Embed and add each chunk to the collection
-            embed_and_add(
-                collection,
-                content=chunk,
-                content_type="text",
-                path=""
-            )
-        # construct query by concatenating all keywords
-        query = " ".join(keywords)
-        
-        search_results = embed_and_retrieve(
-            collection,
-            query_text=query,
-            top_k=k
-        )
-        relevant_chunks = []
-        for result in search_results:
-            relevant_chunks.append(result.content)
-        return relevant_chunks
-    else:
-        raise Exception(f"Retrieval type {retrieval} not available!")
-
-
->>>>>>> 4f942234
 class JobManifest(BaseModel):
     chunk: str  # the actual text for the chunk of the document
     task: str  # the actual task instruction for the small model
@@ -316,6 +253,8 @@
                 retriever = bm25_retrieve_top_k_chunks
             elif use_retrieval == "embedding":
                 retriever = embedding_retrieve_top_k_chunks
+            elif use_retrieval == "multimodal-embedding":
+                retriever = retrieve_chunks_from_chroma
 
         # Initialize usage tracking
         remote_usage = Usage()
