--- conflicted
+++ resolved
@@ -35,21 +35,12 @@
         except Exception as e:
             logger.error(f"❌ Failed to initialize OpenAI client: {str(e)}")
             raise RuntimeError(f"OpenAI client initialization failed: {str(e)}")
-<<<<<<< HEAD
-    
-    def chat(self, messages, temperature=0.0, max_tokens=1024):
-        """Process chat messages using SGLang."""
-        try:
-            # Convert messages to OpenAI format
-            openai_messages = []
-=======
 
     def chat(self, messages, temperature=0.7, max_tokens=16384):
         """Process chat messages using SGLang."""
         try:
             # Convert messages to OpenAI format
             formatted_messages = []
->>>>>>> 484021bc
             for msg in messages:
                 content = msg.get("content", "")
                 role = msg.get("role", "user")
@@ -61,27 +52,6 @@
                     ]
                     
                     # Add image content
-<<<<<<< HEAD
-                    content_list.append({
-                        "type": "image_url",
-                        "image_url": {"url": f"data:image/png;base64,{msg['image_url']}"}
-                    })
-                    
-                    openai_messages.append({
-                        "role": role,
-                        "content": content_list
-                    })
-                else:
-                    openai_messages.append({
-                        "role": role,
-                        "content": content
-                    })
-            
-            # Call the OpenAI API
-            response = self.client.chat.completions.create(
-                model=os.environ.get("OPENAI_MODEL", "google/gemma-3-27b-it"),
-                messages=openai_messages,
-=======
                     content_list.append(
                         {
                             "type": "image_url",
@@ -99,7 +69,6 @@
             response = self.client.chat.completions.create(
                 model=os.environ.get("SGLANG_MODEL", "google/gemma-3-27b-it"),
                 messages=formatted_messages,
->>>>>>> 484021bc
                 temperature=temperature,
                 max_tokens=max_tokens
             )
@@ -118,21 +87,12 @@
         except Exception as e:
             logger.error(f"❌ Error in SGLang chat: {str(e)}")
             raise RuntimeError(f"SGLang chat failed: {str(e)}")
-<<<<<<< HEAD
-    
-    def stream_chat(self, messages, temperature=0.0, max_tokens=1024):
-        """Stream chat responses using SGLang."""
-        try:
-            # Convert messages to OpenAI format
-            openai_messages = []
-=======
 
     def stream_chat(self, messages, temperature=0.7, max_tokens=16384):
         """Stream chat responses using SGLang."""
         try:
             # Convert messages to OpenAI format 
             formatted_messages = []
->>>>>>> 484021bc
             for msg in messages:
                 content = msg.get("content", "")
                 role = msg.get("role", "user")
@@ -144,27 +104,6 @@
                     ]
                     
                     # Add image content
-<<<<<<< HEAD
-                    content_list.append({
-                        "type": "image_url",
-                        "image_url": {"url": f"data:image/png;base64,{msg['image_url']}"}
-                    })
-                    
-                    openai_messages.append({
-                        "role": role,
-                        "content": content_list
-                    })
-                else:
-                    openai_messages.append({
-                        "role": role,
-                        "content": content
-                    })
-            
-            # Call the client with streaming enabled
-            stream = self.client.chat.completions.create(
-                model=os.environ.get("OPENAI_MODEL", "google/gemma-3-27b-it"),
-                messages=openai_messages,
-=======
                     content_list.append(
                         {
                             "type": "image_url",
@@ -182,7 +121,6 @@
             stream = self.client.chat.completions.create(
                 model=os.environ.get("SGLANG_MODEL", "google/gemma-3-27b-it"),
                 messages=formatted_messages,
->>>>>>> 484021bc
                 temperature=temperature,
                 max_tokens=max_tokens,
                 stream=True
@@ -199,17 +137,9 @@
     """Run the SGLang model with the given context."""
     # Get the singleton instance of SGLangClient
     client = SGLangClient.get_instance()
-<<<<<<< HEAD
-    
-    response, usage = client.chat(
-        messages=context, temperature=0.0
-    )
-    
-=======
 
     response, usage = client.chat(messages=context, temperature=0.7)
 
->>>>>>> 484021bc
     # The response is already processed in the chat method
     return response[0]
 
