--- conflicted
+++ resolved
@@ -89,7 +89,6 @@
             self.logger.error(f"Error during OpenAI API call: {e}")
             raise
 
-<<<<<<< HEAD
         # extract the text from the output_text
         outputs = []
         for output in output_text:
@@ -97,9 +96,6 @@
             if hasattr(output, "content"):
                 for content in output.content:
                     outputs.append(content.text)
-=======
-        outputs = [output_text[1].content[0].text]
->>>>>>> 5cd3b605
 
         usage = response.usage.input_tokens
 
